from typing import Optional, Union
import jax.numpy as jnp
from chex import Array, assert_rank

from ..field import Field
from ..utils import _broadcast_2d_to_spatial
from .propagation import exact_propagate, kernel_propagate, compute_exact_propagator
from chromatix.utils.shapes import _broadcast_2d_to_spatial


def thin_sample(
    field: Field, absorption: Array, dn: Array, thickness: Union[float, Array]
) -> Field:
    """
    Perturbs a ``field`` as if it went through a thin sample object with a given
    ``absorption`` and refractive index change ``dn`` and of a given
    ``thickness`` in micrometres.

    The sample is supposed to follow the thin sample approximation, so the sample
    perturbation is calculated as
    ``exp(1j * 2*pi * (dn + 1j*absorption) * thickness / lambda)``.

    Returns a ``Field`` with the result of the perturbation.

    Args:
        field: The complex field to be perturbed.
        absorption: The sample absorption per micrometre defined as (B H W C) array
        dn: sample refractive index change (B H W C) array
        thickness: thickness at each sample location (B H W C) array
    """
<<<<<<< HEAD
    assert_rank(
        absorption,
        field.rank,
        custom_message="Absorption must have same rank as incoming ``Field``.",
    )
    assert_rank(
        dn,
        field.rank,
        custom_message="Refractive index must have same rank as incoming ``Field`.`",
    )
=======
    absorption = _broadcast_2d_to_spatial(absorption, field.ndim)
    dn = _broadcast_2d_to_spatial(dn, field.ndim)
>>>>>>> b72536a7
    sample = jnp.exp(
        1j * 2 * jnp.pi * (dn + 1j * absorption) * thickness / field.spectrum
    )
    return field * sample


def multislice_thick_sample(
    field: Field,
    absorption_stack: Array,
    dn_stack: Array,
    n: float,
    thickness_per_slice: float,
    N_pad: int,
    propagator: Optional[Array] = None,
    kykx: Array = jnp.zeros((2,)),
    loop_axis: Optional[int] = None,
) -> Field:
    """
    Perturbs incoming ``Field`` as if it went through a thick sample. The
    thick sample is modeled as being made of many thin slices each of a given
    thickness. The ``absorption_stack`` and ``dn_stack`` contain the absorbance
    and phase delay of each sample slice.

    A propagator that propagates the field through each slice can be provided.
    By default, a propagtor is calculated inside the function. After passing
    through all slices, the field is propagated backwards to the center of
    the stack.

    Returns a ``Field`` with the result of the perturbation.

    Args:
        field: The complex field to be perturbed.
        absorption_stack: The sample absorption per micrometre for each slice
            defined as (D H W) array, where D is the total number of slices
        dn_stack: sample refractive index change for each slice (D H W) array.
            Shape should be the same that for ``absorption_stack``.
        thickness_per_slice: thickness of each slice
        N_pad: A keyword argument integer defining the pad length for the
            propagation FFT (NOTE: should not be a `jax` ``Array``, otherwise
            a ConcretizationError will arise when traced!). Use padding
            calculator utilities from ``chromatix.functional.propagation`` to
            calculate the padding.
        kykx: If provided, defines the orientation of the propagation. Should
            be an array of shape `[2,]` in the format [ky, kx].
    """
    assert (
        absorption_stack.shape == dn_stack.shape
    ), "Absorption stack and phase delay stack should be of the same shape!"
    if propagator is None:
        propagator = compute_exact_propagator(
            field.u.shape, field.dx, field.spectrum, thickness_per_slice, n, N_pad, kykx
        )
    # NOTE(ac+dd): Unrolling this loop is much faster than ``jax.scan``-likes.
    for i in range(absorption_stack.shape[0]):
        absorption = _broadcast_2d_to_spatial(absorption_stack[i], field.rank)
        dn = _broadcast_2d_to_spatial(dn_stack[i], field.rank)
        field = thin_sample(field, absorption, dn, thickness_per_slice)
        field = kernel_propagate(
            field,
            propagator,
            N_pad=N_pad,
            loop_axis=loop_axis,
            mode="same",
        )
    # Propagate field backwards to the middle
    # TODO(dd): Allow choosing how far back we propagate here
    half_stack_thickness = thickness_per_slice * absorption_stack.shape[0] / 2
    field = exact_propagate(
        field,
        z=-half_stack_thickness,
        n=n,
        kykx=kykx,
        mode="same",
        N_pad=N_pad,
        cval=0,
    )
    return field<|MERGE_RESOLUTION|>--- conflicted
+++ resolved
@@ -5,7 +5,6 @@
 from ..field import Field
 from ..utils import _broadcast_2d_to_spatial
 from .propagation import exact_propagate, kernel_propagate, compute_exact_propagator
-from chromatix.utils.shapes import _broadcast_2d_to_spatial
 
 
 def thin_sample(
@@ -28,7 +27,6 @@
         dn: sample refractive index change (B H W C) array
         thickness: thickness at each sample location (B H W C) array
     """
-<<<<<<< HEAD
     assert_rank(
         absorption,
         field.rank,
@@ -39,10 +37,6 @@
         field.rank,
         custom_message="Refractive index must have same rank as incoming ``Field`.`",
     )
-=======
-    absorption = _broadcast_2d_to_spatial(absorption, field.ndim)
-    dn = _broadcast_2d_to_spatial(dn, field.ndim)
->>>>>>> b72536a7
     sample = jnp.exp(
         1j * 2 * jnp.pi * (dn + 1j * absorption) * thickness / field.spectrum
     )
@@ -93,7 +87,7 @@
     ), "Absorption stack and phase delay stack should be of the same shape!"
     if propagator is None:
         propagator = compute_exact_propagator(
-            field.u.shape, field.dx, field.spectrum, thickness_per_slice, n, N_pad, kykx
+            field.u.shape, field.dx, field.spectrum, thickness_per_slice, n, N_pad, kykx, field.spatial_dims
         )
     # NOTE(ac+dd): Unrolling this loop is much faster than ``jax.scan``-likes.
     for i in range(absorption_stack.shape[0]):
