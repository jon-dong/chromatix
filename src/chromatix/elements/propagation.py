--- conflicted
+++ resolved
@@ -95,15 +95,10 @@
     n: ArrayLike | Callable[[PRNGKey], Array]
     N_pad: int = 0
     cval: float = 0
-<<<<<<< HEAD
     kykx: ArrayLike | tuple[float, float] = (0.0, 0.0)
-    method: Literal["transform", "transfer", "exact", "asm"] = "exact"
-=======
-    kykx: Union[Array, Tuple[float, float]] = (0.0, 0.0)
     method: Literal["transform", "transfer", "asm"] = "asm"
     bandlimit: bool = True
     remove_evanescent: bool = False
->>>>>>> e378755c
     mode: Literal["full", "same"] = "same"
     cache_propagator: bool = True
 
