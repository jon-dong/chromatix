<<<<<<< HEAD
from typing import Callable, Sequence

=======
from typing import Callable, Optional, Tuple, Union
>>>>>>> dee17705
import jax.numpy as jnp
from chex import PRNGKey
from flax import linen as nn
from jax import Array
from jax.scipy.ndimage import map_coordinates
from chromatix.field import Field
from chromatix.functional import wrap_phase, phase_change
from chromatix.utils import seidel_aberrations, zernike_aberrations
from chromatix.ops import quantize
from chromatix.elements.utils import register
<<<<<<< HEAD
from chromatix.field import Field
from chromatix.functional import phase_change, wrap_phase
from chromatix.ops import quantize
from chromatix.typing import ArrayLike, ScalarLike
from chromatix.utils import seidel_aberrations, zernike_aberrations
=======
>>>>>>> dee17705

__all__ = [
    "SeidelAberrations",
    "ZernikeAberrations",
    "PhaseMask",
    "SpatialLightModulator",
]


class PhaseMask(nn.Module):
    """
    Applies a ``phase`` mask to an incoming ``Field``.

    This element can be placed after any element that returns a ``Field`` or
    before any element that accepts a ``Field``.

    This element handles multi-wavelength ``Field``s by assuming that the first
    wavelength in the ``spectrum`` of the ``Field`` is the central wavelength
    for which the ``phase`` was calculated, and modulates the ``phase`` by the
    ratio of other wavelengths in the ``spectrum`` to the central wavelength
    appropriately.

    The ``phase`` can be learned (pixel by pixel) by using
    ``chromatix.utils.trainable``.

    Since phase mask initializations might require information about the
    pupil of a system, the extra parameters ``n``, ``f``, and ``NA`` can
    be specified. These will be passed as arguments to the phase mask
    initialization function if ``phase`` is trainable. Note that if any of
    these is None, none of them will be passed to the initialization function
    and you will get an error.

    Attributes:
        phase: The phase to be applied. Should have shape `(H W)`.
        f: Focal length of the system's objective. Defaults to None.
        n: Refractive index of the system's objective. Defaults to None.
        NA: The numerical aperture of the system's objective. Defaults to None.
    """

    phase: ArrayLike | Callable[[PRNGKey, tuple[int, int], Array, Array], Array]
    f: ScalarLike | None = None
    n: ScalarLike | None = None
    NA: ScalarLike | None = None

    @nn.compact
    def __call__(self, field: Field) -> Field:
        """Applies ``phase`` mask to incoming ``Field``."""
        if all(x is not None for x in [self.n, self.f, self.NA]):
            pupil_args = (self.n, self.f, self.NA)
        else:
            pupil_args = ()

        phase = register(
            self,
            "phase",
            field.spatial_shape,
            field.dx[..., 0, 0].squeeze(),
            field.spectrum[..., 0, 0].squeeze(),
            *pupil_args,
        )

        return phase_change(field, phase)


class SpatialLightModulator(nn.Module):
    """
    Simulates a spatial light modulator (SLM) applied to an incoming ``Field``.

    This element can be placed after any element that returns a ``Field`` or
    before any element that accepts a ``Field``.

    This means that this element acts as if the SLM is phase only and transmits
    a ``Field``, rather than reflecting it.

    This element handles multi-wavelength ``Field``s by assuming that the first
    wavelength in the ``spectrum`` of the ``Field`` is the central wavelength
    for which the ``phase`` was calculated, and modulates the ``phase`` by the
    ratio of other wavelengths in the ``spectrum`` to the central wavelength
    appropriately.

    This element also handles the limited phase modulation range of an SLM,
    controlled by ``phase_range``.

    This element also roughly handles the simulation of the surface of
    the SLM by interpolating the phase with the given ``shape`` (which
    can be the number of pixels in the SLM) to the shape of the incoming
    ``Field``, which is assumed to have a shape larger than the given SLM
    ``shape``. The order of the interpolation performed can be controlled with
    ``interpolation_order``, but currently only orders of 0 (nearest neighbor)
    and 1 (linear interpolation) are supported.

    The ``phase`` of the SLM can be learned (pixel by pixel) by using
    ``chromatix.utils.trainable``.

    Attributes:
        phase: The phase to be applied. Should have shape `(H W)`.
        shape: The shape of the SLM, provided as (H W).
        spacing: The pitch of the SLM pixels.
        phase_range: The phase range that the SLM can simulate, provided as
            (min, max).
        num_bits: The number of bits of precision the phase pixels should be
            quantized to. Defaults to None, in which case no quantization is
            applied. Otherwise, the phase will be quantized to have
            ``2.0 ** num_bits`` values within ``phase_range``.
        interpolation_order: The order of interpolation for the SLM pixels to
            the shape of the incoming ``Field``. Can be 0 or 1. Defaults to 0.
        f: Focal length of the system's objective. Defaults to None.
        n: Refractive index of the system's objective. Defaults to None.
        NA: The numerical aperture of the system's objective. Defaults to None.
    """

<<<<<<< HEAD
    phase: ArrayLike | Callable[[PRNGKey, tuple[int, int], Array, Array], Array]
    shape: tuple[int, int]
    spacing: ScalarLike
    phase_range: ArrayLike
    num_bits: int | None = None
=======
    phase: Union[Array, Callable[[PRNGKey, Tuple[int, int], float, float], Array]]
    shape: Tuple[int, int]
    spacing: float
    phase_range: Tuple[float, float]
    num_bits: Optional[Union[int, float]] = None
>>>>>>> dee17705
    interpolation_order: int = 0
    f: ScalarLike | None = None
    n: ScalarLike | None = None
    NA: ScalarLike | None = None

    @nn.compact
    def __call__(self, field: Field) -> Field:
        """Applies simulated SLM ``phase`` mask to incoming ``Field``."""
        if all(x is not None for x in [self.n, self.f, self.NA]):
            pupil_args = (self.n, self.f, self.NA)
        else:
            pupil_args = ()

        phase = register(
            self,
            "phase",
            self.shape,
            self.spacing,
            field.spectrum[..., 0, 0].squeeze(),
            *pupil_args,
        )
        assert (
            phase.shape == self.shape
        ), "Provided phase shape should match provided SLM shape"
        phase = wrap_phase(phase, self.phase_range)
        if self.num_bits is not None:
            phase = quantize(phase, 2.0**self.num_bits, range=self.phase_range)
        field_pixel_grid = jnp.meshgrid(
            jnp.linspace(0, self.shape[0] - 1, num=field.spatial_shape[0]) + 0.5,
            jnp.linspace(0, self.shape[1] - 1, num=field.spatial_shape[1]) + 0.5,
            indexing="ij",
        )
        phase = map_coordinates(phase, field_pixel_grid, self.interpolation_order)

        return phase_change(field, phase)


class SeidelAberrations(nn.Module):
    """
    Applies Seidel phase polynomial to an incoming ``Field``.

    This element can be placed after any element that returns a ``Field`` or
    before any element that accepts a ``Field``.

    This element handles multi-wavelength ``Field``s by assuming that the first
    wavelength in the ``spectrum`` of the ``Field`` is the central wavelength
    for which the ``phase`` was calculated, and modulates the ``phase`` by the
    ratio of other wavelengths in the ``spectrum`` to the central wavelength
    appropriately.

    The ``coefficients`` can be learned by using ``chromatix.utils.trainable``.

    Attributes:
        coefficients: The Seidel coefficients. Should have shape `[5,]`.
        f: The focal length.
        n: The refractive index.
        NA: The numerical aperture. The applied phase will be 0 outside NA.
        u: The horizontal position of the object field point
        v: The vertical position of the object field point
    """

    coefficients: ArrayLike | Callable[[PRNGKey], Array]
    f: ScalarLike
    n: ScalarLike
    NA: ScalarLike
    u: ScalarLike
    v: ScalarLike

    @nn.compact
    def __call__(self, field: Field) -> Field:
        """Applies ``phase`` mask to incoming ``Field``."""
        coefficients = register(self, "coefficients")
        phase = seidel_aberrations(
            field.spatial_shape,
            field.dx[..., 0, 0].squeeze(),
            field.spectrum[..., 0, 0].squeeze(),
            self.n,
            self.f,
            self.NA,
            coefficients,
            self.u,
            self.v,
        )

        return phase_change(field, phase)


class ZernikeAberrations(nn.Module):
    """
    Applies Zernike aberrations to an incoming ``Field``.

    This element can be placed after any element that returns a ``Field`` or
    before any element that accepts a ``Field``.

    This element handles multi-wavelength ``Field``s by assuming that the first
    wavelength in the ``spectrum`` of the ``Field`` is the central wavelength
    for which the ``phase`` was calculated, and modulates the ``phase`` by the
    ratio of other wavelengths in the ``spectrum`` to the central wavelength
    appropriately.

    Attributes:
        coefficients: The Zernike coefficients as a 1D array.
        f: The focal length.
        n: The refractive index.
        NA: The numerical aperture. The applied phase will be 0 outside NA.
        ansi_indices: Indices of Zernike polynomials (ANSI indexing). Should
            have same length as coefficients.
    """

    coefficients: ArrayLike | Callable[[PRNGKey], Array]
    f: ArrayLike
    n: ArrayLike
    NA: ArrayLike
    ansi_indices: Sequence[int]

    @nn.compact
    def __call__(self, field: Field) -> Field:
        """Applies ``phase`` mask to incoming ``Field``."""
        coefficients = register(self, "coefficients")

        phase = zernike_aberrations(
            field.spatial_shape,
            field.dx[..., 0, 0].squeeze(),
            field.spectrum[..., 0, 0].squeeze(),
            self.n,
            self.f,
            self.NA,
            self.ansi_indices,
            coefficients,
        )

        return phase_change(field, phase)<|MERGE_RESOLUTION|>--- conflicted
+++ resolved
@@ -1,27 +1,17 @@
-<<<<<<< HEAD
 from typing import Callable, Sequence
 
-=======
-from typing import Callable, Optional, Tuple, Union
->>>>>>> dee17705
 import jax.numpy as jnp
 from chex import PRNGKey
 from flax import linen as nn
 from jax import Array
 from jax.scipy.ndimage import map_coordinates
-from chromatix.field import Field
-from chromatix.functional import wrap_phase, phase_change
-from chromatix.utils import seidel_aberrations, zernike_aberrations
-from chromatix.ops import quantize
+
 from chromatix.elements.utils import register
-<<<<<<< HEAD
 from chromatix.field import Field
 from chromatix.functional import phase_change, wrap_phase
 from chromatix.ops import quantize
 from chromatix.typing import ArrayLike, ScalarLike
 from chromatix.utils import seidel_aberrations, zernike_aberrations
-=======
->>>>>>> dee17705
 
 __all__ = [
     "SeidelAberrations",
@@ -132,20 +122,11 @@
         n: Refractive index of the system's objective. Defaults to None.
         NA: The numerical aperture of the system's objective. Defaults to None.
     """
-
-<<<<<<< HEAD
     phase: ArrayLike | Callable[[PRNGKey, tuple[int, int], Array, Array], Array]
     shape: tuple[int, int]
     spacing: ScalarLike
     phase_range: ArrayLike
     num_bits: int | None = None
-=======
-    phase: Union[Array, Callable[[PRNGKey, Tuple[int, int], float, float], Array]]
-    shape: Tuple[int, int]
-    spacing: float
-    phase_range: Tuple[float, float]
-    num_bits: Optional[Union[int, float]] = None
->>>>>>> dee17705
     interpolation_order: int = 0
     f: ScalarLike | None = None
     n: ScalarLike | None = None
