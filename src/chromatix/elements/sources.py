--- conflicted
+++ resolved
@@ -1,4 +1,3 @@
-<<<<<<< HEAD
 from typing import Callable
 
 import flax.linen as nn
@@ -7,24 +6,14 @@
 from jax import Array
 
 from chromatix.elements.utils import register
-from chromatix.typing import ArrayLike, ScalarLike
-
-from ..field import Field, ScalarField, VectorField
-from ..functional.sources import (
-=======
-from typing import Callable, Optional, Tuple, Union
-import numpy as np
-import flax.linen as nn
-from chex import Array, PRNGKey
-from chromatix.elements.utils import register
-from chromatix.field import Field
+from chromatix.field import Field, ScalarField, VectorField
 from chromatix.functional.sources import (
->>>>>>> dee17705
     generic_field,
     objective_point_source,
     plane_wave,
     point_source,
 )
+from chromatix.typing import ArrayLike, ScalarLike
 
 __all__ = ["PointSource", "ObjectivePointSource", "PlaneWave", "GenericField"]
 
@@ -69,11 +58,7 @@
     amplitude: ScalarLike | Callable[[PRNGKey], Array] = 1.0
     pupil: FieldPupil | None = None
     scalar: bool = True
-<<<<<<< HEAD
     epsilon: float = float(np.finfo(np.float32).eps)
-=======
-    epsilon: float = np.finfo(np.float32).eps,
->>>>>>> dee17705
 
     @nn.compact
     def __call__(self) -> ScalarField | VectorField:
@@ -92,11 +77,7 @@
             amplitude,
             self.pupil,
             self.scalar,
-<<<<<<< HEAD
             self.epsilon,
-=======
-            self.epsilon
->>>>>>> dee17705
         )
 
 
@@ -127,11 +108,7 @@
             Defaults to (0, 0) for no offset (a centered point source).
         scalar: Whether the result should be ``ScalarField`` (if True) or
             ``VectorField`` (if False). Defaults to True.
-        offset: The offset (y and x) in spatial coordinates of the point source.
-            Defaults to (0, 0) for no offset (a centered point source).
-    """
-
-<<<<<<< HEAD
+    """
     shape: tuple[int, int]
     dx: ScalarLike
     spectrum: ScalarLike
@@ -141,20 +118,8 @@
     NA: ScalarLike | Callable[[PRNGKey], Array]
     power: ScalarLike | Callable[[PRNGKey], Array] = 1.0
     amplitude: ScalarLike | Callable[[PRNGKey], Array] = 1.0
-=======
-    shape: Tuple[int, int]
-    dx: Union[float, Array]
-    spectrum: Union[float, Array]
-    spectral_density: Union[float, Array]
-    f: Union[float, Callable[[PRNGKey], float]]
-    n: Union[float, Callable[[PRNGKey], float]]
-    NA: Union[float, Callable[[PRNGKey], float]]
-    power: Union[float, Callable[[PRNGKey], float]] = 1.0
-    amplitude: Union[float, Array, Callable[[PRNGKey], Array]] = 1.0
-    offset: Union[Array, Tuple[float, float]] = (0.0, 0.0)
->>>>>>> dee17705
-    scalar: bool = True
     offset: ArrayLike | tuple[float, float] = (0.0, 0.0)
+    scalar: bool = True
 
     @nn.compact
     def __call__(self, z: ScalarLike) -> ScalarField | VectorField:
@@ -178,7 +143,6 @@
             amplitude,
             offset,
             self.scalar,
-            offset,
         )
 
 
